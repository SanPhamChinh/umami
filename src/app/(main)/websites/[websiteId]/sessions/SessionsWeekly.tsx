import { format, startOfDay, addHours } from 'date-fns';
import { useLocale, useMessages, useWebsiteSessionsWeekly } from '@/components/hooks';
import { LoadingPanel } from '@/components/common/LoadingPanel';
import { getDayOfWeekAsDate } from '@/lib/date';
import styles from './SessionsWeekly.module.css';
import classNames from 'classnames';
import { TooltipPopup } from 'react-basics';

export function SessionsWeekly({ websiteId }: { websiteId: string }) {
  const { data, ...props } = useWebsiteSessionsWeekly(websiteId);
  const { dateLocale } = useLocale();
  const { labels, formatMessage } = useMessages();
  const { weekStartsOn } = dateLocale.options;
  const daysOfWeek = Array(7)
    .fill(weekStartsOn)
    .map((d, i) => (d + i) % 7);

  const [, max] = data
    ? data.reduce((arr: number[], hours: number[], index: number) => {
        const min = Math.min(...hours);
        const max = Math.max(...hours);

        if (index === 0) {
          return [min, max];
        }

        if (min < arr[0]) {
          arr[0] = min;
        }

        if (max > arr[1]) {
          arr[1] = max;
        }

        return arr;
      }, [])
    : [];

  return (
    <LoadingPanel {...(props as any)} data={data}>
      <div key={data} className={styles.week}>
        <div className={styles.day}>
          <div className={styles.header}>&nbsp;</div>
          {Array(24)
            .fill(null)
            .map((_, i) => {
              const label = format(addHours(startOfDay(new Date()), i), 'p', { locale: dateLocale })
                .replace(/\D00 ?/, '')
                .toLowerCase();
              return (
                <div key={i} className={styles.hour}>
                  {label}
                </div>
              );
            })}
        </div>
        {data &&
          daysOfWeek.map((index: number) => {
            const day = data[index];
            return (
              <div key={index} className={styles.day}>
                <div className={styles.header}>
                  {format(getDayOfWeekAsDate(index), 'EEE', { locale: dateLocale })}
                </div>
                {day?.map((hour: number) => {
                  const pct = hour / max;
                  return (
                    <div key={hour} className={classNames(styles.cell)}>
                      {hour > 0 && (
                        <TooltipPopup
                          label={`${formatMessage(labels.visitors)}: ${hour}`}
                          position="right"
                        >
                          <div
                            className={styles.block}
                            style={{ opacity: pct, transform: `scale(${pct})` }}
                          />
                        </TooltipPopup>
                      )}
                    </div>
                  );
                })}
              </div>
<<<<<<< HEAD
            );
          })}
=======
              {day?.map((hour: number, n) => {
                const pct = hour / max;
                return (
                  <div key={n} className={classNames(styles.cell)}>
                    {hour > 0 && (
                      <TooltipPopup
                        label={`${formatMessage(labels.visitors)}: ${hour}`}
                        position="right"
                      >
                        <div
                          className={styles.block}
                          style={{ opacity: pct, transform: `scale(${pct})` }}
                        />
                      </TooltipPopup>
                    )}
                  </div>
                );
              })}
            </div>
          );
        })}
>>>>>>> e9952e07
      </div>
    </LoadingPanel>
  );
}

export default SessionsWeekly;<|MERGE_RESOLUTION|>--- conflicted
+++ resolved
@@ -81,32 +81,8 @@
                   );
                 })}
               </div>
-<<<<<<< HEAD
             );
           })}
-=======
-              {day?.map((hour: number, n) => {
-                const pct = hour / max;
-                return (
-                  <div key={n} className={classNames(styles.cell)}>
-                    {hour > 0 && (
-                      <TooltipPopup
-                        label={`${formatMessage(labels.visitors)}: ${hour}`}
-                        position="right"
-                      >
-                        <div
-                          className={styles.block}
-                          style={{ opacity: pct, transform: `scale(${pct})` }}
-                        />
-                      </TooltipPopup>
-                    )}
-                  </div>
-                );
-              })}
-            </div>
-          );
-        })}
->>>>>>> e9952e07
       </div>
     </LoadingPanel>
   );
