--- conflicted
+++ resolved
@@ -1,20 +1,12 @@
 {
   "label.access-code": "Codi d'accés",
   "label.actions": "Accions",
-<<<<<<< HEAD
   "label.activity-log": "Registre d'activitat",
   "label.add": "Afegir",
   "label.add-description": "Afegir descripció",
   "label.add-member": "Afegir membre",
+  "label.add-step": "Afegir pas",
   "label.add-website": "Afegir lloc web",
-=======
-  "label.activity-log": "Activity log",
-  "label.add": "Add",
-  "label.add-description": "Add description",
-  "label.add-member": "Add member",
-  "label.add-step": "Add step",
-  "label.add-website": "Afegeix lloc web",
->>>>>>> a38baa50
   "label.admin": "Administrador",
   "label.after": "Després",
   "label.all": "Tots",
@@ -98,18 +90,11 @@
   "label.laptop": "Portàtil",
   "label.last-days": "Últims {x} dies",
   "label.last-hours": "Últimes {x} hores",
-<<<<<<< HEAD
+  "label.last-months": "Últims {x} mesos",
   "label.leave": "Abandonar",
   "label.leave-team": "Abandonar equip",
   "label.less-than": "Menor que",
   "label.less-than-equals": "Menor que o igual a",
-=======
-  "label.last-months": "Last {x} months",
-  "label.leave": "Leave",
-  "label.leave-team": "Leave team",
-  "label.less-than": "Less than",
-  "label.less-than-equals": "Less than or equals",
->>>>>>> a38baa50
   "label.login": "Connecta't",
   "label.logout": "Desconnecta't",
   "label.manage": "Administrar",
@@ -167,12 +152,8 @@
   "label.settings": "Configuració",
   "label.share-url": "Enllaç per compartir",
   "label.single-day": "Un sol dia",
-<<<<<<< HEAD
+  "label.steps": "Pasos",
   "label.sum": "Suma",
-=======
-  "label.steps": "Steps",
-  "label.sum": "Sum",
->>>>>>> a38baa50
   "label.tablet": "Tauleta",
   "label.team": "Equip",
   "label.team-id": "ID del equip",
@@ -200,40 +181,25 @@
   "label.unique": "Únic",
   "label.unique-visitors": "Visitants únics",
   "label.unknown": "Desconegut",
-<<<<<<< HEAD
   "label.untitled": "Sense títol",
-=======
-  "label.untitled": "Untitled",
-  "label.update": "Update",
->>>>>>> a38baa50
+  "label.update": "Actualitzar",
   "label.url": "URL",
   "label.urls": "URLs",
   "label.user": "Usuari",
   "label.username": "Nom d'usuari",
-<<<<<<< HEAD
   "label.users": "Usuaris",
+  "label.utm": "UTM",
+  "label.utm-description": "Rastreji les seves campanyes a través de paràmetres UTM.",
   "label.value": "Valor",
   "label.view": "Visualitzar",
-=======
-  "label.users": "Users",
-  "label.utm": "UTM",
-  "label.utm-description": "Track your campaigns through UTM parameters.",
-  "label.value": "Value",
-  "label.view": "View",
->>>>>>> a38baa50
   "label.view-details": "Veure els detalls",
   "label.view-only": "Només veure",
   "label.views": "Vistes",
   "label.views-per-visit": "Views per visit",
   "label.visitors": "Visitants",
-<<<<<<< HEAD
+  "label.visits": "Visites",
   "label.website": "Lloc web",
   "label.website-id": "ID del lloc web",
-=======
-  "label.visits": "Visits",
-  "label.website": "Website",
-  "label.website-id": "Website ID",
->>>>>>> a38baa50
   "label.websites": "Llocs web",
   "label.window": "Finestra",
   "label.yesterday": "Ahir",
