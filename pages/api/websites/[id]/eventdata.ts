import { WebsiteMetric, NextApiRequestQueryBody } from 'lib/types';
import { canViewWebsite } from 'lib/auth';
import { useAuth, useCors } from 'lib/middleware';
import { NextApiResponse } from 'next';
import { methodNotAllowed, ok, unauthorized } from 'next-basics';
import { getEventData } from 'queries';

export interface WebsiteEventDataRequestQuery {
  id: string;
}

export interface WebsiteEventDataRequestBody {
  startAt: string;
  endAt: string;
  eventName: string;
  columns: { [key: string]: 'count' | 'max' | 'min' | 'avg' | 'sum' };
  filters?: { [key: string]: any };
}

export default async (
  req: NextApiRequestQueryBody<WebsiteEventDataRequestQuery, WebsiteEventDataRequestBody>,
  res: NextApiResponse<WebsiteMetric>,
) => {
  await useCors(req, res);
  await useAuth(req, res);

  const { id: websiteId } = req.query;

  if (req.method === 'POST') {
<<<<<<< HEAD
    const canView = canViewWebsite(userId, websiteId);

    if (!canView) {
=======
    if (!(await canViewWebsite(req.auth, websiteId))) {
>>>>>>> f42cab8d
      return unauthorized(res);
    }

    const { startAt, endAt, eventName, columns, filters } = req.body;

    const startDate = new Date(+startAt);
    const endDate = new Date(+endAt);

    const events = await getEventData(websiteId, {
      startDate,
      endDate,
      eventName,
      columns,
      filters,
    });

    return ok(res, events);
  }

  return methodNotAllowed(res);
};<|MERGE_RESOLUTION|>--- conflicted
+++ resolved
@@ -27,13 +27,7 @@
   const { id: websiteId } = req.query;
 
   if (req.method === 'POST') {
-<<<<<<< HEAD
-    const canView = canViewWebsite(userId, websiteId);
-
-    if (!canView) {
-=======
     if (!(await canViewWebsite(req.auth, websiteId))) {
->>>>>>> f42cab8d
       return unauthorized(res);
     }
 
