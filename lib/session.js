import { getWebsiteByUuid, getSessionByUuid, createSession } from 'queries';
import { getJsonBody, getClientInfo } from 'lib/request';
import { uuid, isValidUuid, parseToken } from 'lib/crypto';

export async function getSession(req) {
  const { payload } = getJsonBody(req);

  if (!payload) {
    throw new Error('Invalid request');
  }

  const { website: website_uuid, hostname, screen, language } = payload;
  const cache = req.headers['x-umami-cache'];

  if (cache) {
    const result = await parseToken(cache);

    if (result) {
      return result;
    }
  }

  if (!isValidUuid(website_uuid)) {
    throw new Error(`Invalid website: ${website_uuid}`);
  }

  const { userAgent, browser, os, ip, country, device } = await getClientInfo(req, payload);

  const website = await getWebsiteByUuid(website_uuid);

  if (!website) {
    throw new Error(`Website not found: ${website_uuid}`);
  }

  const { website_id } = website;
  const session_uuid = uuid(website_id, hostname, ip, userAgent);

  let session = await getSessionByUuid(session_uuid);

<<<<<<< HEAD
  if (Array.isArray(session)) {
    session = session.length !== 0 ? session[0] : null;
  }
=======
  session = Array.isArray(session) && session[0] ? session[0] : session;
>>>>>>> 49ca8463

  if (!session) {
    try {
      session = await createSession(website_id, {
        session_uuid,
        hostname,
        browser,
        os,
        screen,
        language,
        country,
        device,
      });

      if (!session) {
        return null;
      }
    } catch (e) {
      if (!e.message.includes('Unique constraint')) {
        throw e;
      }
    }
  }

  const { session_id } = session;

  return {
    website_id,
    session_id,
    session_uuid,
  };
}<|MERGE_RESOLUTION|>--- conflicted
+++ resolved
@@ -37,13 +37,7 @@
 
   let session = await getSessionByUuid(session_uuid);
 
-<<<<<<< HEAD
-  if (Array.isArray(session)) {
-    session = session.length !== 0 ? session[0] : null;
-  }
-=======
   session = Array.isArray(session) && session[0] ? session[0] : session;
->>>>>>> 49ca8463
 
   if (!session) {
     try {
