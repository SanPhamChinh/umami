--- conflicted
+++ resolved
@@ -66,13 +66,8 @@
 
     if (!sessionId) {
       try {
-<<<<<<< HEAD
-        session = await createSession(websiteId, website_uuid, {
-          session_uuid,
-=======
         session = await createSession(websiteId, {
           sessionUuid,
->>>>>>> 78338205
           hostname,
           browser,
           os,
@@ -102,12 +97,7 @@
   }
 
   return {
-<<<<<<< HEAD
-    website_id: websiteId,
-    website_uuid: website_uuid,
-=======
     websiteId: websiteId,
->>>>>>> 78338205
     session,
   };
 }