import { CLICKHOUSE, PRISMA, runQuery } from 'lib/db';
import kafka from 'lib/kafka';
import prisma from 'lib/prisma';
import redis from 'lib/redis';

export async function createSession(...args) {
  return runQuery({
    [PRISMA]: () => relationalQuery(...args),
    [CLICKHOUSE]: () => clickhouseQuery(...args),
  });
}

async function relationalQuery(websiteId, data) {
  return prisma.client.session
    .create({
      data: {
        websiteId,
        ...data,
      },
      select: {
        sessionId: true,
        sessionUuid: true,
        hostname: true,
        browser: true,
        os: true,
        screen: true,
        language: true,
        country: true,
        device: true,
      },
    })
    .then(async res => {
      if (redis.client && res) {
        await redis.client.set(`session:${res.sessionUuid}`, res.id);
      }

      return res;
    });
}

async function clickhouseQuery(
<<<<<<< HEAD
  website_uuid,
  { session_uuid, hostname, browser, os, screen, language, country, device },
=======
  websiteId,
  { sessionUuid, hostname, browser, os, screen, language, country, device },
>>>>>>> 78338205
) {
  const { getDateFormat, sendMessage } = kafka;

  const params = {
<<<<<<< HEAD
    session_uuid,
    website_uuid,
=======
    session_uuid: sessionUuid,
    website_id: websiteId,
>>>>>>> 78338205
    created_at: getDateFormat(new Date()),
    hostname,
    browser,
    os,
    device,
    screen,
    language,
    country: country ? country : null,
  };

  await sendMessage(params, 'event');

  if (redis.client) {
    await redis.client.set(`session:${sessionUuid}`, 1);
  }
}<|MERGE_RESOLUTION|>--- conflicted
+++ resolved
@@ -39,24 +39,14 @@
 }
 
 async function clickhouseQuery(
-<<<<<<< HEAD
-  website_uuid,
-  { session_uuid, hostname, browser, os, screen, language, country, device },
-=======
   websiteId,
   { sessionUuid, hostname, browser, os, screen, language, country, device },
->>>>>>> 78338205
 ) {
   const { getDateFormat, sendMessage } = kafka;
 
   const params = {
-<<<<<<< HEAD
-    session_uuid,
-    website_uuid,
-=======
     session_uuid: sessionUuid,
     website_id: websiteId,
->>>>>>> 78338205
     created_at: getDateFormat(new Date()),
     hostname,
     browser,
