<<<<<<< HEAD
import { CLICKHOUSE, RELATIONAL } from 'lib/constants';
import {
  rawQueryClickhouse,
  getBetweenDatesClickhouse,
  getDateQuery,
  getDateQueryClickhouse,
  getDateStringQuery,
  getFilterQuery,
  rawQuery,
  runAnalyticsQuery,
} from 'lib/db';
=======
import { getDateQuery, getFilterQuery, rawQuery } from 'lib/queries';
>>>>>>> 6f92677f

export async function getEventMetrics(...args) {
  return runAnalyticsQuery({
    [`${RELATIONAL}`]: () => relationalQuery(...args),
    [`${CLICKHOUSE}`]: () => clickhouseQuery(...args),
  });
}

async function relationalQuery(
  website_id,
  start_at,
  end_at,
  timezone = 'utc',
  unit = 'day',
  filters = {},
) {
  const params = [website_id, start_at, end_at];

  return rawQuery(
    `
    select
      event_value x,
      ${getDateQuery('created_at', unit, timezone)} t,
      count(*) y
    from event
    where website_id=$1
    and created_at between $2 and $3
    ${getFilterQuery('event', filters, params)}
    group by 1, 2
    order by 2
    `,
    params,
  );
}

async function clickhouseQuery(
  website_id,
  start_at,
  end_at,
  timezone = 'UTC',
  unit = 'day',
  filters = {},
) {
  const params = [website_id];

  return rawQueryClickhouse(
    `
    select
      event_value x,
      ${getDateQueryClickhouse('created_at', unit, timezone)} t,
      count(*) y
    from event
    where website_id= $1
      and ${getBetweenDatesClickhouse('created_at', start_at, end_at)}
      ${getFilterQuery('event', filters, params)}
    group by x, t
    order by t
    `,
    params,
  );
}<|MERGE_RESOLUTION|>--- conflicted
+++ resolved
@@ -1,18 +1,13 @@
-<<<<<<< HEAD
 import { CLICKHOUSE, RELATIONAL } from 'lib/constants';
 import {
-  rawQueryClickhouse,
   getBetweenDatesClickhouse,
   getDateQuery,
   getDateQueryClickhouse,
-  getDateStringQuery,
   getFilterQuery,
   rawQuery,
+  rawQueryClickhouse,
   runAnalyticsQuery,
 } from 'lib/db';
-=======
-import { getDateQuery, getFilterQuery, rawQuery } from 'lib/queries';
->>>>>>> 6f92677f
 
 export async function getEventMetrics(...args) {
   return runAnalyticsQuery({
