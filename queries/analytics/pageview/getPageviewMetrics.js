--- conflicted
+++ resolved
@@ -34,15 +34,9 @@
   );
 }
 
-<<<<<<< HEAD
-async function clickhouseQuery(website_uuid, { startDate, endDate, column, filters = {} }) {
-  const { rawQuery, parseFilters, getBetweenDates } = clickhouse;
-  const params = [website_uuid];
-=======
 async function clickhouseQuery(websiteId, { startDate, endDate, column, filters = {} }) {
   const { rawQuery, parseFilters, getBetweenDates } = clickhouse;
   const params = [websiteId];
->>>>>>> 78338205
   const { pageviewQuery, sessionQuery, eventQuery } = parseFilters(column, filters, params);
 
   return rawQuery(
