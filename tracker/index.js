import { doNotTrack, hook } from '../lib/web';
import { removeTrailingSlash } from '../lib/url';

(window => {
  const {
    screen: { width, height },
    navigator: { language },
    location: { hostname, pathname, search },
    localStorage,
    document,
    history,
  } = window;

  const script = document.querySelector('script[data-website-id]');

  if (!script) return;

  const attr = script.getAttribute.bind(script);
  const website = attr('data-website-id');
  const hostUrl = attr('data-host-url');
  const autoTrack = attr('data-auto-track') !== 'false';
  const dnt = attr('data-do-not-track');
  const cssEvents = attr('data-css-events') !== 'false';
  const domain = attr('data-domains') || '';
  const domains = domain.split(',').map(n => n.trim());

  const eventClass = /^umami--([a-z]+)--([\w]+[\w-]*)$/;
  const eventSelect = "[class*='umami--']";

  const trackingDisabled = () =>
    (localStorage && localStorage.getItem('umami.disabled')) ||
    (dnt && doNotTrack()) ||
    (domain && !domains.includes(hostname));

  const root = hostUrl
    ? removeTrailingSlash(hostUrl)
    : script.src.split('/').slice(0, -1).join('/');
  const screen = `${width}x${height}`;
  const listeners = {};
  let currentUrl = `${pathname}${search}`;
  let currentRef = document.referrer;
  let cache;

  /* Collect metrics */

  const getPayload = () => ({
    website,
    hostname,
    screen,
    language,
    url: currentUrl,
  });

  const assign = (a, b) => {
    Object.keys(b).forEach(key => {
      a[key] = b[key];
    });
    return a;
  };

  const collect = (type, payload, persist = false) => {
    if (trackingDisabled()) return;
    const endpoint = `${root}/api/collect`;
    let headers = { 'Content-Type': 'application/json' };
    if (cache) headers['x-umami-cache'] = cache;
    let options = {
      method: 'POST',
      body: JSON.stringify({type, payload}),
      headers
    };
    if (!persist) {
      fetch(endpoint, options).then(res => res.text()).then(resText => { cache = resText });
    } else {
      options['keepalive'] = true;
      fetch(endpoint, options);
    }
  };

  const trackView = (url = currentUrl, referrer = currentRef, uuid = website) => {
    collect(
      'pageview',
      assign(getPayload(), {
        website: uuid,
        url,
        referrer,
      })
    );
  };

  const trackEvent = (event_name = 'custom', event_data, url = currentUrl, uuid = website) => {
    collect(
      'event',
      assign(getPayload(), {
        website: uuid,
        url,
<<<<<<< HEAD
        event_name,
        event_data,
      }),
=======
        event_type,
        event_value,
      })
>>>>>>> c9e966d5
    );
  };

  /* Handle events */

<<<<<<< HEAD
  const sendEvent = name => {
    const payload = getPayload();

    payload.event_name = name;

    const data = JSON.stringify({
      type: 'event',
      payload,
    });

    fetch(`${root}/api/collect`, {
      method: 'POST',
      body: data,
      keepalive: true,
    });
=======
  const sendEvent = (event_value, event_type) => {
    collect(
      'event',
      assign(getPayload(), {
        event_type,
        event_value,
      }),
      true
    );
>>>>>>> c9e966d5
  };

  const addEvents = node => {
    const elements = node.querySelectorAll(eventSelect);
    Array.prototype.forEach.call(elements, addEvent);
  };

  const addEvent = element => {
    (element.getAttribute('class') || '').split(' ').forEach(className => {
      if (!eventClass.test(className)) return;

      const [, type, name] = className.split('--');

      const listener = listeners[className]
        ? listeners[className]
        : (listeners[className] = () => {
            if (element.tagName === 'A') {
              sendEvent(name);
            } else {
              trackEvent(name);
            }
          });

      element.addEventListener(type, listener, true);
    });
  };

  /* Handle history changes */

  const handlePush = (state, title, url) => {
    if (!url) return;

    currentRef = currentUrl;
    const newUrl = url.toString();

    if (newUrl.substring(0, 4) === 'http') {
      currentUrl = '/' + newUrl.split('/').splice(3).join('/');
    } else {
      currentUrl = newUrl;
    }

    if (currentUrl !== currentRef) {
      trackView();
    }
  };

  const observeDocument = () => {
    const monitorMutate = mutations => {
      mutations.forEach(mutation => {
        const element = mutation.target;
        addEvent(element);
        addEvents(element);
      });
    };

    const observer = new MutationObserver(monitorMutate);
    observer.observe(document, { childList: true, subtree: true });
  };

  /* Global */

  if (!window.umami) {
    const umami = eventValue => trackEvent(eventValue);
    umami.trackView = trackView;
    umami.trackEvent = trackEvent;

    window.umami = umami;
  }

  /* Start */

  if (autoTrack && !trackingDisabled()) {
    history.pushState = hook(history, 'pushState', handlePush);
    history.replaceState = hook(history, 'replaceState', handlePush);

    const update = () => {
      if (document.readyState === 'complete') {
        trackView();

        if (cssEvents) {
          addEvents(document);
          observeDocument();
        }
      }
    };

    document.addEventListener('readystatechange', update, true);

    update();
  }
})(window);<|MERGE_RESOLUTION|>--- conflicted
+++ resolved
@@ -5,23 +5,25 @@
   const {
     screen: { width, height },
     navigator: { language },
-    location: { hostname, pathname, search },
+    location,
     localStorage,
     document,
     history,
   } = window;
-
-  const script = document.querySelector('script[data-website-id]');
-
-  if (!script) return;
-
-  const attr = script.getAttribute.bind(script);
-  const website = attr('data-website-id');
-  const hostUrl = attr('data-host-url');
-  const autoTrack = attr('data-auto-track') !== 'false';
-  const dnt = attr('data-do-not-track');
-  const cssEvents = attr('data-css-events') !== 'false';
-  const domain = attr('data-domains') || '';
+  const { hostname, pathname, search } = location;
+  const { currentScript } = document;
+
+  if (!currentScript) return;
+
+  const _data = 'data-';
+  const _false = 'false';
+  const attr = currentScript.getAttribute.bind(currentScript);
+  const website = attr(_data + 'website-id');
+  const hostUrl = attr(_data + 'host-url');
+  const autoTrack = attr(_data + 'auto-track') !== _false;
+  const dnt = attr(_data + 'do-not-track');
+  const cssEvents = attr(_data + 'css-events') !== _false;
+  const domain = attr(_data + 'domains') || '';
   const domains = domain.split(',').map(n => n.trim());
 
   const eventClass = /^umami--([a-z]+)--([\w]+[\w-]*)$/;
@@ -34,7 +36,8 @@
 
   const root = hostUrl
     ? removeTrailingSlash(hostUrl)
-    : script.src.split('/').slice(0, -1).join('/');
+    : currentScript.src.split('/').slice(0, -1).join('/');
+  const endpoint = `${root}/api/collect`;
   const screen = `${width}x${height}`;
   const listeners = {};
   let currentUrl = `${pathname}${search}`;
@@ -53,88 +56,45 @@
 
   const assign = (a, b) => {
     Object.keys(b).forEach(key => {
-      a[key] = b[key];
+      if (b[key] !== undefined) a[key] = b[key];
     });
     return a;
   };
 
-  const collect = (type, payload, persist = false) => {
+  const collect = (type, payload) => {
     if (trackingDisabled()) return;
-    const endpoint = `${root}/api/collect`;
-    let headers = { 'Content-Type': 'application/json' };
-    if (cache) headers['x-umami-cache'] = cache;
-    let options = {
+
+    return fetch(endpoint, {
       method: 'POST',
-      body: JSON.stringify({type, payload}),
-      headers
-    };
-    if (!persist) {
-      fetch(endpoint, options).then(res => res.text()).then(resText => { cache = resText });
-    } else {
-      options['keepalive'] = true;
-      fetch(endpoint, options);
-    }
-  };
-
-  const trackView = (url = currentUrl, referrer = currentRef, uuid = website) => {
+      body: JSON.stringify({ type, payload }),
+      headers: assign({ 'Content-Type': 'application/json' }, { ['x-umami-cache']: cache }),
+    })
+      .then(res => res.text())
+      .then(text => (cache = text));
+  };
+
+  const trackView = (url = currentUrl, referrer = currentRef, uuid = website) =>
     collect(
       'pageview',
       assign(getPayload(), {
         website: uuid,
         url,
         referrer,
-      })
+      }),
     );
-  };
-
-  const trackEvent = (event_name = 'custom', event_data, url = currentUrl, uuid = website) => {
+
+  const trackEvent = (event_name, event_data, url = currentUrl, uuid = website) =>
     collect(
       'event',
       assign(getPayload(), {
         website: uuid,
         url,
-<<<<<<< HEAD
         event_name,
         event_data,
       }),
-=======
-        event_type,
-        event_value,
-      })
->>>>>>> c9e966d5
     );
-  };
 
   /* Handle events */
-
-<<<<<<< HEAD
-  const sendEvent = name => {
-    const payload = getPayload();
-
-    payload.event_name = name;
-
-    const data = JSON.stringify({
-      type: 'event',
-      payload,
-    });
-
-    fetch(`${root}/api/collect`, {
-      method: 'POST',
-      body: data,
-      keepalive: true,
-    });
-=======
-  const sendEvent = (event_value, event_type) => {
-    collect(
-      'event',
-      assign(getPayload(), {
-        event_type,
-        event_value,
-      }),
-      true
-    );
->>>>>>> c9e966d5
-  };
 
   const addEvents = node => {
     const elements = node.querySelectorAll(eventSelect);
@@ -142,22 +102,36 @@
   };
 
   const addEvent = element => {
-    (element.getAttribute('class') || '').split(' ').forEach(className => {
+    const get = element.getAttribute.bind(element);
+    (get('class') || '').split(' ').forEach(className => {
       if (!eventClass.test(className)) return;
 
-      const [, type, name] = className.split('--');
+      const [, event, name] = className.split('--');
 
       const listener = listeners[className]
         ? listeners[className]
-        : (listeners[className] = () => {
-            if (element.tagName === 'A') {
-              sendEvent(name);
+        : (listeners[className] = e => {
+            if (
+              event === 'click' &&
+              element.tagName === 'A' &&
+              !(
+                e.ctrlKey ||
+                e.shiftKey ||
+                e.metaKey ||
+                (e.button && e.button === 1) ||
+                get('target')
+              )
+            ) {
+              e.preventDefault();
+              trackEvent(name).then(() => {
+                location.href = get('href');
+              });
             } else {
               trackEvent(name);
             }
           });
 
-      element.addEventListener(type, listener, true);
+      element.addEventListener(event, listener, true);
     });
   };
 
